// Copyright (C) by Ashton Mason. See LICENSE.txt for licensing information.
#ifndef THERON_DETAIL_SCHEDULER_THREADPOOL_H
#define THERON_DETAIL_SCHEDULER_THREADPOOL_H


#include <new>

#include <Theron/Align.h>
#include <Theron/Assert.h>
#include <Theron/BasicTypes.h>
#include <Theron/Defines.h>

#include <Theron/Detail/Containers/List.h>
#include <Theron/Detail/Threading/Thread.h>
#include <Theron/Detail/Threading/Utils.h>


namespace Theron
{
namespace Detail
{


/**
A pool of worker threads that process a queue of work mailboxes.
*/
template <class QueueType, class ContextType, class ProcessorType>
class ThreadPool
{
public:

    typedef typename QueueType::ItemType ItemType;
    typedef typename QueueType::ContextType QueueContext;

    /**
    User-allocated per-thread context structure.
    The client must allocate one of these for each thread it creates.
    The context structure derives from List<ThreadContext>::Node so can be stored in lists.
    */
    class ThreadContext : public List<ThreadContext>::Node
    {
    public:

        /**
        Constructor. Creates a ThreadContext wrapping a pointer to a per-thread scheduler object.
        */
        inline explicit ThreadContext(QueueType *const queue) :
          mNodeMask(0),
          mProcessorMask(0),
          mThreadPriority(0.0f),
          mStarted(false),
          mThread(0),
          mQueue(queue),
          mQueueContext(),
          mUserContext()
        {
        }

        // Internal
        uint32_t mNodeMask;                     ///< Bit-field NUMA node affinity mask for the created thread.
        uint32_t mProcessorMask;                ///< Bit-field processor affinity mask within specified nodes.
        float mThreadPriority;                  ///< Relative scheduling priority of the thread.
        bool mStarted;                          ///< Indicates whether the thread has started.
        Thread *mThread;                        ///< Pointer to the thread object.

        // Client
        QueueType *const mQueue;                ///< Pointer to the queue serviced by the worker threads.
        QueueContext mQueueContext;             ///< Queue context associated with the worker thread.
        ContextType mUserContext;               ///< User context data associated with the worker thread.

    private:

        ThreadContext(const ThreadContext &other);
        ThreadContext &operator=(const ThreadContext &other);
    };

    /**
    Creates an additional worker thread for processing of work items.
    The thread is created but not yet started - call StartThread for that.
    \param threadContext Pointer to a caller-allocated context object for the thread.
    */
    inline static bool CreateThread(ThreadContext *const threadContext);

    /**
    Starts the given thread, which must have been created with CreateThread.
    \param workQueue Pointer to the shared work queue that the thread will service.
    \param nodeMask Bit-mask specifying on which NUMA processor nodes the thread may execute.
    \param processorMask Bit-mask specifying a subset of the processors in each indicated NUMA processor node.
    \param threadPriority Relative scheduling priority of the thread.
    */
    inline static bool StartThread(
        ThreadContext *const threadContext,
        const uint32_t nodeMask,
        const uint32_t processorMask,
        const float threadPriority);

    /**
    Stops the given thread, which must have been started with StartThread.
    */
    inline static bool StopThread(ThreadContext *const threadContext);

    /**
    Waits for the given thread, which must have been stopped with StopThread, to terminate.
    */
    inline static bool JoinThread(ThreadContext *const threadContext);

    /**
    Destroys the given thread, which must have been stopped with StopThread and JoinThread.
    */
    inline static bool DestroyThread(ThreadContext *const threadContext);

    /**
    Returns true if the given thread has been started but not stopped.
    */
    inline static bool IsRunning(ThreadContext *const threadContext);

    /**
    Returns true if the given thread has started.
    */
    inline static bool IsStarted(ThreadContext *const threadContext);

private:

    ThreadPool(const ThreadPool &other);
    ThreadPool &operator=(const ThreadPool &other);

    /**
    Worker thread entry point function.
    Only global (static) functions can be used as thread entry points.
    \param context Pointer to a context object that provides the context in which the thread is run.
    */
    inline static void ThreadEntryPoint(void *const context);
};


template <class QueueType, class ContextType, class ProcessorType>
inline bool ThreadPool<QueueType, ContextType, ProcessorType>::CreateThread(ThreadContext *const threadContext)
{
    // Allocate a new thread, aligning the memory to a cache-line boundary to reduce false-sharing of cache-lines.
    void *const threadMemory = AllocatorManager::Instance().GetAllocator()->AllocateAligned(sizeof(Thread), THERON_CACHELINE_ALIGNMENT);
    if (threadMemory == 0)
    {
        return false;
    }

    // Construct the thread object.
    Thread *const thread = new (threadMemory) Thread();

    // Set up the private part of the user-allocated context. We pass in a pointer to the
    // threadpool instance so we can use a member function as the entry point.
    threadContext->mStarted = false;
    threadContext->mThread = thread;
   
    return true;
}


template <class QueueType, class ContextType, class ProcessorType>
inline bool ThreadPool<QueueType, ContextType, ProcessorType>::StartThread(
    ThreadContext *const threadContext,
    const uint32_t nodeMask,
    const uint32_t processorMask,
    const float threadPriority)
{
    THERON_ASSERT(threadContext->mThread);
    THERON_ASSERT(threadContext->mThread->Running() == false);

    threadContext->mNodeMask = nodeMask;
    threadContext->mProcessorMask = processorMask;
    threadContext->mThreadPriority = threadPriority;

    // Register the worker's queue context with the queue.
    threadContext->mQueue->InitializeWorkerContext(&threadContext->mQueueContext);

    // Start the thread, running it via a static (non-member function) entry point that wraps the real member function.
    threadContext->mThread->Start(ThreadEntryPoint, threadContext);

    return true;
}


template <class QueueType, class ContextType, class ProcessorType>
inline bool ThreadPool<QueueType, ContextType, ProcessorType>::StopThread(ThreadContext *const threadContext)
{
    THERON_ASSERT(threadContext->mThread);
    THERON_ASSERT(threadContext->mThread->Running());

    // Deregister the worker's queue context.
    // Typically this instructs the thread to terminate.
    threadContext->mQueue->ReleaseWorkerContext(&threadContext->mQueueContext);

    return true;
}


template <class QueueType, class ContextType, class ProcessorType>
inline bool ThreadPool<QueueType, ContextType, ProcessorType>::JoinThread(ThreadContext *const threadContext)
{
    THERON_ASSERT(threadContext->mThread);
    THERON_ASSERT(threadContext->mThread->Running());

    // Wait for the thread to finish.
    threadContext->mThread->Join();

    return true;
}


template <class QueueType, class ContextType, class ProcessorType>
inline bool ThreadPool<QueueType, ContextType, ProcessorType>::DestroyThread(ThreadContext *const threadContext)
{
    THERON_ASSERT(threadContext->mThread);
    THERON_ASSERT(threadContext->mThread->Running() == false);

    // Destruct the thread object explicitly since we constructed using placement new.
    threadContext->mThread->~Thread();

    // Free the memory for the thread.
    AllocatorManager::Instance().GetAllocator()->Free(threadContext->mThread, sizeof(Thread));
    threadContext->mThread = 0;

    return true;
}


template <class QueueType, class ContextType, class ProcessorType>
THERON_FORCEINLINE bool ThreadPool<QueueType, ContextType, ProcessorType>::IsRunning(ThreadContext *const threadContext)
{
    return threadContext->mQueue->Running(&threadContext->mQueueContext);
}


template <class QueueType, class ContextType, class ProcessorType>
THERON_FORCEINLINE bool ThreadPool<QueueType, ContextType, ProcessorType>::IsStarted(ThreadContext *const threadContext)
{
    return threadContext->mStarted;
}


template <class QueueType, class ContextType, class ProcessorType>
inline void ThreadPool<QueueType, ContextType, ProcessorType>::ThreadEntryPoint(void *const context)
{
    // The static entry point function is provided with a pointer to a context structure.
    // The context structure is specific to this worker thread.
    ThreadContext *const threadContext(reinterpret_cast<ThreadContext *>(context));
    QueueType *const queue(threadContext->mQueue);
    QueueContext *const queueContext(&threadContext->mQueueContext);
    ContextType *const userContext(&threadContext->mUserContext);

    // Set the thread's scheduling priority, NUMA node affinity and processor affinity.
    Utils::SetThreadAffinity(threadContext->mNodeMask, threadContext->mProcessorMask);
    Utils::SetThreadRelativePriority(threadContext->mThreadPriority);

    // Mark the thread as started so the caller knows they can start issuing work.
    threadContext->mStarted = true;

    // Process until told to stop.
    while (queue->Running(queueContext))
    {
        if (ItemType *const item = queue->Pop(queueContext))
        {
<<<<<<< HEAD
            queue->template Process<ContextType, ProcessorType>(queueContext, userContext, item);
=======
            queue-> template Process<ContextType, ProcessorType>(queueContext, userContext, item);
>>>>>>> 08a76643
        }
    }
}


} // namespace Detail
} // namespace Theron


#endif // THERON_DETAIL_SCHEDULER_THREADPOOL_H<|MERGE_RESOLUTION|>--- conflicted
+++ resolved
@@ -259,11 +259,7 @@
     {
         if (ItemType *const item = queue->Pop(queueContext))
         {
-<<<<<<< HEAD
-            queue->template Process<ContextType, ProcessorType>(queueContext, userContext, item);
-=======
             queue-> template Process<ContextType, ProcessorType>(queueContext, userContext, item);
->>>>>>> 08a76643
         }
     }
 }
